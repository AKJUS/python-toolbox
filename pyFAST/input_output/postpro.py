--- conflicted
+++ resolved
@@ -883,11 +883,7 @@
     r""" Helper function to extract spanwise results, like B1N1Cl B1N2Cl etc. 
 
     Example
-<<<<<<< HEAD
-        col_pattern: r'B1N(\\d*)Cl_\\[-\\]'
-=======
         col_pattern: r'B1N(\d*)Cl_\[-\]'
->>>>>>> fe5ac351
         colname    : r'B1Cl_[-]'
     """
     # Extracting columns matching pattern
